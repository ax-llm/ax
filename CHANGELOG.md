--- conflicted
+++ resolved
@@ -1,12 +1,11 @@
 # Changelog
 
-<<<<<<< HEAD
 ## Unreleased
 
 ### Features
 
 - **ai:** add `openai-compatible` adapter + docs/tests for generic OpenAI-compatible gateways (Groq, Cerebras, Vercel AI Gateway) and pin Vitest configs per workspace.
-=======
+
 ## [15.0.2](///compare/15.0.0...15.0.1) (2025-11-23)
 
 ### Features
@@ -51,7 +50,6 @@
 
 * **vertex:** use correct Vertex AI endpoint for global region ([#428](undefined/undefined/undefined/issues/428)) 1466bc7
 
->>>>>>> 0ef498bb
 ## [14.0.43](///compare/14.0.41...14.0.42) (2025-11-22)
 
 ### Features
