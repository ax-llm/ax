--- conflicted
+++ resolved
@@ -692,16 +692,12 @@
   emScore(prediction.answer as string, example.answer as string)
 
 // Run the optimizer and remember to save the result to use later
-<<<<<<< HEAD
 const result = await optimize.compile(metricFn);
 
 // Save the generated demos to a file
 // import fs from 'fs'; // Ensure fs is imported in your actual script
 fs.writeFileSync('bootstrap-demos.json', JSON.stringify(result.demos, null, 2));
 console.log('Demos saved to bootstrap-demos.json');
-=======
-const result = await optimize.compile(metricFn)
->>>>>>> 924bf1b7
 ```
 
 <img width="853" alt="tune-prompt" src="https://github.com/dosco/llm-client/assets/832235/f924baa7-8922-424c-9c2c-f8b2018d8d74">
@@ -720,17 +716,12 @@
   `question -> answer "in short 2 or 3 words"`
 )
 
-<<<<<<< HEAD
 // Load tuning data from the saved file
 // import fs from 'fs'; // Ensure fs is imported
 const loadedDemosText = fs.readFileSync('bootstrap-demos.json', 'utf8');
 const loadedDemos = JSON.parse(loadedDemosText);
 program.setDemos(loadedDemos);
 console.log('Demos loaded into program.');
-=======
-// load tuning data
-program.loadDemos('demos.json')
->>>>>>> 924bf1b7
 
 const res = await program.forward({
   question: 'What castle did David Gregory inherit?',
@@ -862,7 +853,6 @@
 })
 
 // Save configuration for future use
-<<<<<<< HEAD
 const programConfig = JSON.stringify(optimizedProgram, null, 2);
 await fs.promises.writeFile("./optimized-config.json", programConfig);
 console.log('> Done. Optimized program config saved to optimized-config.json');
@@ -907,10 +897,6 @@
 // const result = await newProgram.forward(ai, { input: "some new input" });
 // console.log(result);
 */
-=======
-const programConfig = JSON.stringify(optimizedProgram, null, 2)
-await fs.promises.writeFile('./optimized-config.json', programConfig)
->>>>>>> 924bf1b7
 ```
 
 ### How It Works
